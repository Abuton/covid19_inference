import datetime
import os
import logging
import tempfile
import locale
import platform
import stat

import numpy as np
import pandas as pd

import urllib, json

# ------------------------------------------------------------------------------ #
# Todo:
# * Baseclass for retrieval and caching - only download and preprocess should
#   change between sources
# * an option to NOT check for new data online, sometimes we are happy and want
#   quick results
# ------------------------------------------------------------------------------ #

log = logging.getLogger(__name__)
# set by user, or default temp
_data_dir = None
# provided with the module
_data_dir_fallback = os.path.normpath(os.path.dirname(__file__) + "/../data/")

_format_date = lambda date_py: "{}/{}/{}".format(
    date_py.month, date_py.day, str(date_py.year)[2:4]
)


def set_data_dir(fname=None, permissions=None):
    """
        Set the global variable _data_dir. New downloaded data is placed there.
        If no argument provided we try the default tmp directory.
        If permissions are not provided, uses defaults if fname is in user folder.
        If not in user folder, tries to set 777.
    """

    target = "/tmp" if platform.system() == "Darwin" else tempfile.gettempdir()

    if fname is None:
        fname = f"{target}/covid19_data"
    else:
        try:
            fname = os.path.abspath(os.path.expanduser(fname))
        except Exception as e:
            log.debug("Specified file name caused an exception, using default")
            fname = f"{target}/covid19_data"

    log.debug(f"Setting global target directory to {fname}")
    fname += "/"
    os.makedirs(fname, exist_ok=True)

    try:
        log.debug(
            f"Trying to set permissions of {fname} "
            + f"({oct(os.stat(fname)[stat.ST_MODE])[-3:]}) "
            + f"to {'defaults' if permissions is None else str(permissions)}"
        )
        dirusr = os.path.abspath(os.path.expanduser("~"))
        if permissions is None:
            if not fname.startswith(dirusr):
                os.chmod(fname, 0o777)
        else:
            os.chmod(fname, int(str(permissions), 8))
    except Exception as e:
        log.debug(f"Unable set permissions of {fname}")

    global _data_dir
    _data_dir = fname
    log.debug(f"Target directory set to {_data_dir}")
    log.debug(f"{fname} (now) has permissions {oct(os.stat(fname)[stat.ST_MODE])[-3:]}")


def get_data_dir():
    if _data_dir is None or not os.path.exists(_data_dir):
        set_data_dir()
    return _data_dir


def iso_3166_add_alternative_name_to_iso_list(
    country_in_iso_3166: str, alternative_name: str
):
    this_dir = get_data_dir()
    try:
        data = json.load(open(this_dir + "/iso_countries.json", "r"))
    except Exception as e:
        data = json.load(open(_data_dir_fallback + "/iso_countries.json", "r"))

    try:
        data[country_in_iso_3166].append(alternative_name)
        log.info("Added alternative '{alternative_name}' to {country_in_iso_3166}.")
    except Exception as e:
        raise e

    json.dump(
        data,
        open(this_dir + "/iso_countries.json", "w", encoding="utf-8"),
        ensure_ascii=False,
        indent=4,
    )


def iso_3166_convert_to_iso(country_column_df):
    country_column_df = country_column_df.apply(
        lambda x: x
        if iso_3166_country_in_iso_format(x)
        else iso_3166_get_country_name_from_alternative(x)
    )
    return country_column_df


def iso_3166_get_country_name_from_alternative(alternative_name: str) -> str:
    this_dir = get_data_dir()
    try:
        data = json.load(open(this_dir + "/iso_countries.json", "r"))
    except Exception as e:
        data = json.load(open(_data_dir_fallback + "/iso_countries.json", "r"))

    for country, alternatives in data.items():
        for alt in alternatives:
            if alt == alternative_name:
                return country
    log.debug(
        f"Alternative_name '{str(alternative_name)}' not found in iso convertion list!"
    )
    return alternative_name


def iso_3166_country_in_iso_format(country: str) -> bool:
    this_dir = get_data_dir()
    try:
        data = json.load(open(this_dir + "/iso_countries.json", "r"))
    except Exception as e:
        data = json.load(open(_data_dir_fallback + "/iso_countries.json", "r"))
    if country in data:
        return True
    return False


class JHU:
    """
    Retrieving and filtering data from the online repository of the coronavirus visual dashboard operated by the `Johns Hopkins University <https://coronavirus.jhu.edu/>`_.

    Features
    ---------
    - download all files from the online repository of the coronavirus visual dashboard operated by the Johns Hopkins University.
    - filter by deaths, confirmed cases and recovered cases
    - filter by country and state
    - filter by date

    Parameters
    ----------
    auto_download : bool, optional
        whether or not to automatically download the data from jhu (default: false)
    """

    @property
    def data(self):
        return (self.confirmed, self.deaths, self.recovered)

    def __init__(self, auto_download=True):
        self.confirmed: pd.DataFrame
        self.deaths: pd.DataFrame
        self.recovered: pd.DataFrame

        if auto_download:
            self.download_all_available_data()

    def download_all_available_data(
        self,
        fp_confirmed: str = None,
        fp_deaths: str = None,
        fp_recovered: str = None,
        save_to_attributes: bool = True,
    ):
        """
        Attempts to download the most current data for the confirmed cases, deaths and recovered cases from the online repository of the
        Coronavirus Visual Dashboard operated by the Johns Hopkins University. If the repo is not available it should fallback to the local files located in /data/.
        Only works if the module is located in the repo directory.

        Parameters
        ----------
        fp_confirmed,fp_deaths,fp_recovered : str, optional
            Filepath or URL pointing to the original CSV of global confirmed cases, deaths or recovered cases. Default download sources are
            `Confirmed <https://raw.githubusercontent.com/CSSEGISandData/COVID-19/master/csse_covid_19_data/csse_covid_19_time_series/time_series_covid19_confirmed_global.csv>`_,
            `Deaths <https://raw.githubusercontent.com/CSSEGISandData/COVID-19/master/csse_covid_19_data/csse_covid_19_time_series/time_series_covid19_deaths_global.csv>`_ and
            `Recovered <https://raw.githubusercontent.com/CSSEGISandData/COVID-19/master/csse_covid_19_data/csse_covid_19_time_series/time_series_covid19_recovered_global.csv>`_. (default: None)

        save_to_attributes : bool, optional
            Should the returned dataframe tuple be saved as attributes (default:true)

        Returns
        -------
        : pandas.DataFrame tuple
            tuple of table with confirmed, deaths and recovered cases


        """
        if fp_confirmed is None:
            fp_confirmed = "https://raw.githubusercontent.com/CSSEGISandData/COVID-19/master/csse_covid_19_data/csse_covid_19_time_series/time_series_covid19_confirmed_global.csv"
        if fp_deaths is None:
            fp_deaths = "https://raw.githubusercontent.com/CSSEGISandData/COVID-19/master/csse_covid_19_data/csse_covid_19_time_series/time_series_covid19_deaths_global.csv"
        if fp_recovered is None:
            fp_recovered = "https://raw.githubusercontent.com/CSSEGISandData/COVID-19/master/csse_covid_19_data/csse_covid_19_time_series/time_series_covid19_recovered_global.csv"

        # Fallbacks should be set automatically in the download_* functions

        return (
            self.download_confirmed(fp_confirmed, save_to_attributes),
            self.download_deaths(fp_deaths, save_to_attributes),
            self.download_recovered(fp_recovered, save_to_attributes),
        )

    def download_confirmed(
        self,
        fp_confirmed: str = None,
        save_to_attributes: bool = True,
        fallback: str = None,
    ):
        """
        Attempts to download the most current data for the confirmed cases from the online repository of the
        Coronavirus Visual Dashboard operated by the Johns Hopkins University. If the repo is not available it falls back to
        Only works if the module is located in the repo directory.

        Parameters
        ----------
        fp_confirmed : str, optional
            Filepath or URL pointing to the original CSV of global confirmed cases, deaths or recovered cases
        save_to_attributes : bool, optional
            Should the returned dataframe be saved as attributes (default:true)
        fallback: str, optional
            Filepath to a fallback source, should be set automatically by default

        Returns
        -------
        : pandas.DataFrame
            Table with confirmed cases, indexed by date
        """
        if fp_confirmed is None:
            fp_confirmed = "https://raw.githubusercontent.com/CSSEGISandData/COVID-19/master/csse_covid_19_data/csse_covid_19_time_series/time_series_covid19_confirmed_global.csv"

        fallbacks = [
            get_data_dir() + "/jhu_fallback_confirmed.csv.gz",
        ]
        if fallback is not None:
            fallbacks.append(fallback)
        fallbacks.append(_data_dir_fallback + "/jhu_fallback_confirmed.csv.gz",)

        dl = self.__download_from_source(
            url=fp_confirmed, fallbacks=fallbacks, write_to=fallbacks[0],
        )
        log.debug(dl)
        confirmed = self.__to_iso(dl)
        if save_to_attributes:
            self.confirmed = confirmed
        return confirmed

    def download_deaths(
        self,
        fp_deaths: str = None,
        save_to_attributes: bool = True,
        fallback: str = None,
    ):
        """
        Attempts to download the most current data for the deaths from the online repository of the
        Coronavirus Visual Dashboard operated by the Johns Hopkins University.
        Only works if the module is located in the repo directory.

        Parameters
        ----------
        fp_deaths : str, optional
            filepath or URL pointing to the original CSV of global confirmed cases, deaths or recovered cases
        save_to_attributes : bool, optional
            Should the returned dataframe be saved as attributes (default:true)
        fallback: str, optional
            Filepath to a fallback source, should be set automatically by default

        Returns
        -------
        : pandas.DataFrame
            Table with deaths, indexed by date
        """
        if fp_deaths is None:
            fp_deaths = "https://raw.githubusercontent.com/CSSEGISandData/COVID-19/master/csse_covid_19_data/csse_covid_19_time_series/time_series_covid19_deaths_global.csv"

        fallbacks = [
            get_data_dir() + "/jhu_fallback_deaths.csv.gz",
        ]
        if fallback is not None:
            fallbacks.append(fallback)
        fallbacks.append(_data_dir_fallback + "/jhu_fallback_deaths.csv.gz",)

        deaths = self.__to_iso(
            self.__download_from_source(
                url=fp_deaths, fallbacks=fallbacks, write_to=fallbacks[0],
            )
        )

        if save_to_attributes:
            self.deaths = deaths
        return deaths

    def download_recovered(
        self,
        fp_recovered: str = None,
        save_to_attributes: bool = True,
        fallback: str = None,
    ):
        """
        Attempts to download the most current data for the recovered cases from the online repository of the
        Coronavirus Visual Dashboard operated by the Johns Hopkins University.
        Only works if the module is located in the repo directory.

        Parameters
        ----------
        fp_recovered : str, optional
            Filepath or URL pointing to the original CSV of global confirmed cases, deaths or recovered cases
        save_to_attributes : bool, optional
            Should the returned dataframe be saved as attributes (default:true)
        fallback: str, optional
            Filepath to a fallback source, should be set automatically by default

        Returns
        -------
        : pandas.DataFrame
            Table with recovered cases, indexed by date
        """
        if fp_recovered is None:
            fp_recovered = "https://raw.githubusercontent.com/CSSEGISandData/COVID-19/master/csse_covid_19_data/csse_covid_19_time_series/time_series_covid19_recovered_global.csv"

        fallbacks = [
            get_data_dir() + "/jhu_fallback_recovered.csv.gz",
        ]
        if fallback is not None:
            fallbacks.append(fallback)
        fallbacks.append(_data_dir_fallback + "/jhu_fallback_recovered.csv.gz",)

        recovered = self.__to_iso(
            self.__download_from_source(
                url=fp_recovered, fallbacks=fallbacks, write_to=fallbacks[0],
            )
        )

        if save_to_attributes:
            self.recovered = recovered

        return recovered

    def __download_from_source(self, url, fallbacks=[], write_to=None):
        """
        Private method
        Downloads one csv file from an url and converts it into a pandas dataframe. A fallback source can also be given.

        Parameters
        ----------
        url : str
            Where to download the csv file from
        fallbacks : list, optional
            List of optional fallback sources for the csv file.
        write_to : str, optional
            If provided, save the downloaded_data there. Default: None, do not write.

        Returns
        -------
        : pandas.DataFrame
            Raw data from the source url as dataframe
        """
        try:
            data = pd.read_csv(url, sep=",")
            data["Country/Region"] = iso_3166_convert_to_iso(
                data["Country/Region"]
            )  # convert before saving so we do not have to do it every time
            # Save to write_to. A bit hacky but should work
            if write_to is not None:
                data.to_csv(write_to, sep=",", index=False, compression="infer")
        except Exception as e:
            log.info(
                f"Failed to download {url}: {e}, trying {len(fallbacks)} fallbacks."
            )
            for fb in fallbacks:
                try:
                    data = pd.read_csv(fb, sep=",")
                    # so this was successfull, make a copy
                    if write_to is not None:
                        data.to_csv(write_to, sep=",", index=False, compression="infer")
                    log.debug(f"Fallback {fb} successful.")
                    break
                except Exception as e:
                    continue
        return data

    def __to_iso(self, df):
        """
        Convert Johns Hopkins University dataset to nicely formatted DataFrame.
        Drops Lat/Long columns and reformats to a multi-index of (country, state).

        Parameters
        ----------
        df : pandas.DataFrame
            Dataframe to convert to the iso format

        Returns
        -------
        : pandas.DataFrame
        """

        # change columns & index

        df = df.drop(columns=["Lat", "Long"]).rename(
            columns={"Province/State": "state", "Country/Region": "country"}
        )
        df = df.set_index(["country", "state"])
        df.columns = pd.to_datetime(df.columns)

        # datetime columns
        return df.T

    def get_confirmed_deaths_recovered(
        self,
        country: str = None,
        state: str = None,
        begin_date: datetime.datetime = None,
        end_date: datetime.datetime = None,
    ):
        """
        Retrieves all confirmed, deaths and recovered cases from the Johns Hopkins University dataset as a DataFrame with datetime index.
        Can be filtered by country and state, if only a country is given all available states get summed up.

        Parameters
        ----------
        country : str, optional
            name of the country (the "Country/Region" column), can be None if the whole summed up data is wanted (why would you do this?)
        state : str, optional
            name of the state (the "Province/State" column), can be None if country is set or the whole summed up data is wanted
        begin_date : datetime.datetime, optional
            intial date for the returned data, if no value is given the first date in the dataset is used
        end_date : datetime.datetime, optional
            last date for the returned data, if no value is given the most recent date in the dataset is used

        Returns
        -------
        : pandas.DataFrame
        """

        # filter
        df = pd.DataFrame(
            columns=["date", "confirmed", "deaths", "recovered"]
        ).set_index("date")
        if country is None:
            df["confirmed"] = self.confirmed.sum(axis=1, skipna=True)
            df["deaths"] = self.deaths.sum(axis=1, skipna=True)
            df["recovered"] = self.recovered.sum(axis=1, skipna=True)
        else:
            if state is None:
                df["confirmed"] = self.confirmed[country].sum(axis=1, skipna=True)
                df["deaths"] = self.deaths[country].sum(axis=1, skipna=True)
                df["recovered"] = self.recovered[country].sum(axis=1, skipna=True)
            else:
                df["confirmed"] = self.confirmed[(country, state)]
                df["deaths"] = self.deaths[(country, state)]
                df["recovered"] = self.recovered[(country, state)]

        df.index.name = "date"

        return self.filter_date(df, begin_date, end_date)

    def get_confirmed(
        self,
        country: str = None,
        state: str = None,
        begin_date: datetime.datetime = None,
        end_date: datetime.datetime = None,
    ):
        """
        Retrieves all confirmed cases from the Johns Hopkins University dataset as a DataFrame with datetime index.
        Can be filtered by country and state, if only a country is given all available states get summed up.

        Parameters
        ----------
        country : str, optional
            name of the country (the "Country/Region" column), can be None
        state : str, optional
            name of the state (the "Province/State" column), can be None
        begin_date : datetime.datetime, optional
            intial date for the returned data, if no value is given the first date in the dataset is used
        end_date : datetime.datetime, optional
            last date for the returned data, if no value is given the most recent date in the dataset is used

        Returns
        -------
        : pandas.DataFrame
            table with confirmed cases and the date as index
        """

        if country == "None":
            country = None
        if state == "None":
            state = None
        df = pd.DataFrame(columns=["date", "confirmed"]).set_index("date")
        if country is None:
            df["confirmed"] = self.confirmed.sum(axis=1, skipna=True)
        else:
            if state is None:
                df["confirmed"] = self.confirmed[country].sum(axis=1, skipna=True)
            else:
                df["confirmed"] = self.confirmed[(country, state)]
        df.index.name = "date"
        df = self.filter_date(df, begin_date, end_date)
        return df

    def get_new_confirmed(
        self,
        country: str = None,
        state: str = None,
        begin_date: datetime.datetime = None,
        end_date: datetime.datetime = None,
    ):
        """
        Retrieves all daily confirmed cases from the Johns Hopkins University dataset as a DataFrame with datetime index.
        Can be filtered by country and state, if only a country is given all available states get summed up.

        Parameters
        ----------
        country : str, optional
            name of the country (the "Country/Region" column), can be None
        state : str, optional
            name of the state (the "Province/State" column), can be None
        begin_date : datetime.datetime, optional
            intial date for the returned data, if no value is given the first date in the dataset is used
        end_date : datetime.datetime, optional
            last date for the returned data, if no value is given the most recent date in the dataset is used

        Returns
        -------
        : pandas.DataFrame
            table with daily new recovered cases and the date as index
        """
        if country == "None":
            country = None
        if state == "None":
            state = None
        df = pd.DataFrame(columns=["date", "confirmed"]).set_index("date")
        if country is None:
            df["confirmed"] = self.confirmed.sum(axis=1, skipna=True)
        else:
            if state is None:
                df["confirmed"] = self.confirmed[country].sum(axis=1, skipna=True)
            else:
                df["confirmed"] = self.confirmed[(country, state)]
        df.index.name = "date"
        df = self.filter_date(df, begin_date - datetime.timedelta(days=1), end_date)
        df = (
            df.diff().drop(df.index[0]).astype(int)
        )  # Neat oneliner to also drop the first row and set the type back to int
        return df

    def get_deaths(
        self,
        country: str = None,
        state: str = None,
        begin_date: datetime.datetime = None,
        end_date: datetime.datetime = None,
    ):
        """
        Retrieves all deaths from the Johns Hopkins University dataset as a DataFrame with datetime index.
        Can be filtered by country and state, if only a country is given all available states get summed up.

        Parameters
        ----------
        country : str, optional
            name of the country (the "Country/Region" column), can be None
        state : str, optional
            name of the state (the "Province/State" column), can be None
        begin_date : datetime.datetime, optional
            intial date for the returned data, if no value is given the first date in the dataset is used
        end_date : datetime.datetime, optional
            last date for the returned data, if no value is given the most recent date in the dataset is used

        Returns
        -------
        : pandas.DataFrame
            table with confirmed cases and the date as index
        """
        if country == "None":
            country = None
        if state == "None":
            state = None

        df = pd.DataFrame(columns=["date", "deaths"]).set_index("date")
        if country is None:
            df["deaths"] = self.deaths.sum(axis=1, skipna=True)
        else:
            if state is None:
                df["deaths"] = self.deaths[country].sum(axis=1, skipna=True)
            else:
                df["deaths"] = self.deaths[(country, state)]

        df.index.name = "date"
        df = self.filter_date(df, begin_date, end_date)
        return df

    def get_new_deaths(
        self,
        country: str = None,
        state: str = None,
        begin_date: datetime.datetime = None,
        end_date: datetime.datetime = None,
    ):
        """
        Retrieves all daily deaths from the Johns Hopkins University dataset as a DataFrame with datetime index.
        Can be filtered by country and state, if only a country is given all available states get summed up.

        Parameters
        ----------
        country : str, optional
            name of the country (the "Country/Region" column), can be None
        state : str, optional
            name of the state (the "Province/State" column), can be None
        begin_date : datetime.datetime, optional
            intial date for the returned data, if no value is given the first date in the dataset is used
        end_date : datetime.datetime, optional
            last date for the returned data, if no value is given the most recent date in the dataset is used

        Returns
        -------
        : pandas.DataFrame
            table with daily new recovered cases and the date as index
        """
        if country == "None":
            country = None
        if state == "None":
            state = None

        df = pd.DataFrame(columns=["date", "deaths"]).set_index("date")
        if country is None:
            df["deaths"] = self.deaths.sum(axis=1, skipna=True)
        else:
            if state is None:
                df["deaths"] = self.deaths[country].sum(axis=1, skipna=True)
            else:
                df["deaths"] = self.deaths[(country, state)]

        df.index.name = "date"
        df = self.filter_date(df, begin_date - datetime.timedelta(days=1), end_date)
        df = (
            df.diff().drop(df.index[0]).astype(int)
        )  # Neat oneliner to also drop the first row and set the type back to int
        return df

    def get_recovered(
        self,
        country: str = None,
        state: str = None,
        begin_date: datetime.datetime = None,
        end_date: datetime.datetime = None,
    ):
        """
        Retrieves all recovered cases from the Johns Hopkins University dataset as a DataFrame with datetime index.
        Can be filtered by country and state, if only a country is given all available states get summed up.

        Parameters
        ----------
        country : str, optional
            name of the country (the "Country/Region" column), can be None
        state : str, optional
            name of the state (the "Province/State" column), can be None
        begin_date : datetime.datetime, optional
            intial date for the returned data, if no value is given the first date in the dataset is used
        end_date : datetime.datetime, optional
            last date for the returned data, if no value is given the most recent date in the dataset is used

        Returns
        -------
        : pandas.DataFrame
            table with recovered cases and the date as index
        """
        if country == "None":
            country = None
        if state == "None":
            state = None

        df = pd.DataFrame(columns=["date", "recovered"]).set_index("date")
        if country is None:
            df["recovered"] = self.recovered.sum()
        else:
            if state is None:
                df["recovered"] = self.recovered.loc[country].sum()
            else:
                df["recovered"] = self.recovered.loc[(country, state)]

        df.index.name = "date"

        df = self.filter_date(df, begin_date, end_date)
        return df

    def get_new_recovered(
        self,
        country: str = None,
        state: str = None,
        begin_date: datetime.datetime = None,
        end_date: datetime.datetime = None,
    ):
        """
        Retrieves all daily recovered cases from the Johns Hopkins University dataset as a DataFrame with datetime index.
        Can be filtered by country and state, if only a country is given all available states get summed up.

        Parameters
        ----------
        country : str, optional
            name of the country (the "Country/Region" column), can be None
        state : str, optional
            name of the state (the "Province/State" column), can be None
        begin_date : datetime.datetime, optional
            intial date for the returned data, if no value is given the first date in the dataset is used
        end_date : datetime.datetime, optional
            last date for the returned data, if no value is given the most recent date in the dataset is used

        Returns
        -------
        : pandas.DataFrame
            table with daily new recovered cases and the date as index
        """
        if country == "None":
            country = None
        if state == "None":
            state = None

        df = pd.DataFrame(columns=["date", "recovered"]).set_index("date")
        if country is None:
            df["recovered"] = self.recovered.sum()
        else:
            if state is None:
                df["recovered"] = self.recovered.loc[country].sum()
            else:
                df["recovered"] = self.recovered.loc[(country, state)]

        df.index.name = "date"

        df = self.filter_date(df, begin_date - datetime.timedelta(days=1), end_date)

        df = (
            df.diff().drop(df.index[0]).astype(int)
        )  # Neat oneliner to also drop the first row and set the type back to int
        return df

    def filter_date(
        self,
        df,
        begin_date: datetime.datetime = None,
        end_date: datetime.datetime = None,
    ):
        """
        Returns give dataframe between begin and end date. Dataframe has to have a datetime index.

        Parameters
        ----------
        begin_date : datetime.datetime, optional
            First day that should be filtered, in format '%m/%d/%y'
        end_date : datetime.datetime, optional
            Last day that should be filtered, in format '%m/%d/%y'

        Returns
        -------
        : pandas.DataFrame
        """
        if begin_date is None:
            begin_date = self.__get_first_date(df)
        if end_date is None:
            end_date = self.__get_last_date(df)

        if not isinstance(begin_date, datetime.datetime) and isinstance(
            end_date, datetime.datetime
        ):
            raise ValueError(
                "Invalid begin_date, end_date: has to be datetime.datetime object"
            )

        return df[begin_date:end_date]

    def __get_first_date(self, df):
        return df.index[0]

    def __get_last_date(self, df):
        return df.index[-1]

    def get_possible_countries_states(self):
        """
        Used to obtain all different possible countries with there corresponding possible states.

        Returns
        -------
        : pandas.DataFrame in the format
        """
        all_entrys = (
            list(self.confirmed.columns)
            + list(self.deaths.columns)
            + list(self.recovered.columns)
        )
        df = pd.DataFrame(all_entrys, columns=["country", "state"])

        return df


class RKI:
    """
    Data retrieval for the Robert Koch Institute `Robert Koch Institute <https://www.rki.de/>`_.

    The data gets retrieved from the `arcgis <https://www.arcgis.com/sharing/rest/content/items/f10774f1c63e40168479a1feb6c7ca74/data>`_  dashboard.

    Features
    ---------
        - download the full dataset
        - filter by date
        - filter by recovered, deaths and confirmed cases


    """

    def __init__(self, auto_download=False):
        self.data: pd.DataFrame

        if auto_download:
            self.download_all_available_data()

    def download_all_available_data(self):
        """
        Attempts to download the most current data from the Robert Koch Institute. Separated into the different regions (landkreise).

        Parameters
        ----------
        try_max : int, optional
            Maximum number of tries for each query. (default:10)

        Returns
        -------
        : pandas.DataFrame
            Containing all the RKI data from arcgis website.
            In the format:
            [Altersgruppe, AnzahlFall, AnzahlGenesen, AnzahlTodesfall, Bundesland, Geschlecht, Landkreis, Meldedatum, NeuGenesen, NeuerFall, Refdatum, date, date_ref, Datenstand, ]

        """

        # We need an extra url since for some reason the normal dataset website has no headers :/ --> But they get updated from the same source so that should work
        url_fulldata = "https://www.arcgis.com/sharing/rest/content/items/f10774f1c63e40168479a1feb6c7ca74/data"

        url_check_update = "https://services7.arcgis.com/mOBPykOjAyBO2ZKk/ArcGIS/rest/services/RKI_COVID19/FeatureServer/0/query?where=0%3D0&objectIds=&time=&resultType=none&outFields=Datenstand&returnIdsOnly=false&returnUniqueIdsOnly=false&returnCountOnly=false&returnDistinctValues=true&cacheHint=false&orderByFields=&groupByFieldsForStatistics=&outStatistics=&having=&resultOffset=&resultRecordCount=&sqlFormat=none&f=pjson&token="

        # Path to the local file, where we want the data in the end
        url_local = get_data_dir() + "/rki_fallback.csv.gz"

        # where to look for already downloaded content
        fallbacks = [
            get_data_dir() + "/rki_fallback.csv.gz",
            _data_dir_fallback + "/rki_fallback.csv.gz",
        ]

        # Loads local copy and gets latest data date
        df = None

        for fb in fallbacks:
            try:
                log.debug(f"Trying local file {fb}")
                # Local copy should be properly formated, so no __to_iso() used
                df = self.__to_iso(pd.read_csv(fb, sep=","))
                current_file_date = datetime.datetime.strptime(
                    df.Datenstand.unique()[0], "%d.%m.%Y, %H:%M Uhr"
                )
                break
            except Exception as e:
                log.debug(f"Local file not available: {e}")
                current_file_date = datetime.datetime.fromtimestamp(0)

        # Get last modified date for the files from rki repo
        try:
            with urllib.request.urlopen(url_check_update) as url:
                json_data = json.loads(url.read().decode())
            if len(json_data["features"]) > 1:
                raise RuntimeError(
                    "Date checking file has more than one Datenstand. "
                    + "This should not happen."
                )
            online_file_date = datetime.datetime.strptime(
                json_data["features"][0]["attributes"]["Datenstand"],
                "%d.%m.%Y, %H:%M Uhr",
            )
        except Exception as e:
            log.debug("Could not fetch data date from online repository of the RKI")
            online_file_date = datetime.datetime.fromtimestamp(1)

        # Download file and overwrite old one if it is older
        if online_file_date > current_file_date:
            log.info("Downloading rki dataset from repository.")
            try:
                df = self.__to_iso(pd.read_csv(url_fulldata, sep=","))
            except Exception as e:
                log.warning(
                    "Download Failed! Trying downloading via rest api. May take longer!"
                )
                log.warning(e)
                try:
                    # Dates already are datetime, so no __to_iso used
                    df = self.__download_via_rest_api(try_max=10)
                except Exception as e:
                    log.warning("Downloading from the rest api also failed!")

                    if df is None:
                        raise RuntimeError("No source to obtain RKI data from.")

            log.debug(f"Overwriting {url_local} with newest downloaded data.")
            df.to_csv(url_local, compression="infer", index=False)
        else:
            log.info("Using local rki data because no newer version available online.")
            for fb in fallbacks:
                try:
<<<<<<< HEAD
                    df = self.__to_iso(pd.read_csv(fb, sep=","))
=======
                    df = pd.read_csv(fb, sep=",")
                    df = self.__to_iso(df)
>>>>>>> 9cbba01e
                    if fb != url_local:
                        log.debug(f"Overwriting {url_local} from fallback.")
                        df.to_csv(url_local, compression="infer", index=False)
                    break
                except Exception as e:
                    log.debug(f"{e}")

        self.data = df

        return df

    def __to_iso(self, df) -> pd.DataFrame:
        if "Meldedatum" in df.columns:
            df["date"] = df["Meldedatum"].apply(
                lambda x: datetime.datetime.strptime(x, "%Y/%m/%d %H:%M:%S")
            )
            df = df.drop(columns="Meldedatum")
        if "Refdatum" in df.columns:
            df["date_ref"] = df["Refdatum"].apply(
                lambda x: datetime.datetime.strptime(x, "%Y/%m/%d %H:%M:%S")
            )
            df = df.drop(columns="Refdatum")

        df["date"] = pd.to_datetime(df["date"])
        df["date_ref"] = pd.to_datetime(df["date_ref"])
        return df

    def __download_via_rest_api(self, try_max=10):
        landkreise_max = 412  # Strangely there are 412 regions defined by the Robert Koch Insitute in contrast to the offical 294 rural districts or the 401 administrative districts.
        url_id = "https://services7.arcgis.com/mOBPykOjAyBO2ZKk/ArcGIS/rest/services/RKI_COVID19/FeatureServer/0/query?where=0%3D0&objectIds=&time=&resultType=none&outFields=idLandkreis&returnIdsOnly=false&returnUniqueIdsOnly=false&returnCountOnly=false&returnDistinctValues=true&cacheHint=false&orderByFields=&groupByFieldsForStatistics=&outStatistics=&having=&resultOffset=&resultRecordCount=&sqlFormat=none&f=pjson&token="

        url = urllib.request.urlopen(url_id)
        json_data = json.loads(url.read().decode())
        n_data = len(json_data["features"])
        unique_ids = [
            json_data["features"][i]["attributes"]["IdLandkreis"] for i in range(n_data)
        ]

        # If the number of landkreise is smaller than landkreise_max, uses local copy (query system can behave weirdly during updates)
        if n_data >= landkreise_max:
            log.info(f"Downloading {n_data} unique Landkreise. May take a while.\n")
            df_keys = [
                "IdBundesland",
                "Bundesland",
                "Landkreis",
                "Altersgruppe",
                "Geschlecht",
                "AnzahlFall",
                "AnzahlTodesfall",
                "ObjectId",
                "IdLandkreis",
                "Datenstand",
                "NeuerFall",
                "NeuerTodesfall",
                "NeuGenesen",
                "AnzahlGenesen",
                "date",
                "date_ref",
            ]

            df = pd.DataFrame(columns=df_keys)

            # Fills DF with data from all landkreise
            for idlandkreis in unique_ids:

                url_str = (
                    "https://services7.arcgis.com/mOBPykOjAyBO2ZKk/ArcGIS/rest/services/RKI_COVID19/FeatureServer/0//query?where=IdLandkreis%3D"
                    + idlandkreis
                    + "&objectIds=&time=&resultType=none&outFields=Bundesland%2C+Landkreis%2C+IdBundesland%2C+ObjectId%2C+IdLandkreis%2C+Altersgruppe%2C+Geschlecht%2C+AnzahlFall%2C+AnzahlTodesfall%2C+Meldedatum%2C+NeuerFall%2C+Refdatum%2C+Datenstand%2C+NeuGenesen%2C+AnzahlGenesen&returnIdsOnly=false&returnUniqueIdsOnly=false&returnCountOnly=false&returnDistinctValues=false&cacheHint=false&orderByFields=&groupByFieldsForStatistics=&outStatistics=&having=&resultOffset=&resultRecordCount=&sqlFormat=none&f=pjson&token="
                )

                count_try = 0

                while count_try < try_max:
                    try:
                        with urllib.request.urlopen(url_str) as url:
                            json_data = json.loads(url.read().decode())

                        n_data = len(json_data["features"])

                        if n_data > 5000:
                            raise ValueError("Query limit exceeded")

                        data_flat = [
                            json_data["features"][i]["attributes"]
                            for i in range(n_data)
                        ]

                        break

                    except:
                        count_try += 1

                if count_try == try_max:
                    raise ValueError("Maximum limit of tries exceeded.")

                df_temp = pd.DataFrame(data_flat)

                # Very inneficient, but it will do
                df = pd.concat([df, df_temp], ignore_index=True)

            df["date"] = df["Meldedatum"].apply(
                lambda x: datetime.datetime.fromtimestamp(x / 1e3)
            )
            df["date_ref"] = df["Refdatum"].apply(
                lambda x: datetime.datetime.fromtimestamp(x / 1e3)
            )
            df = df.drop(columns="Meldedatum")
            df = df.drop(columns="Refdatum")

        else:
            raise RuntimeError("Invalid response from REST api")

        return df

    def get_confirmed(
        self,
        bundesland: str = None,
        landkreis: str = None,
        begin_date: datetime.datetime = None,
        end_date: datetime.datetime = None,
        date_type: str = "date",
    ):
        """
        Gets all total confirmed cases for a region as dataframe with date index. Can be filtered with multiple arguments.

        Parameters
        ----------
        bundesland : str, optional
            if no value is provided it will use the full summed up dataset for Germany
        landkreis : str, optional
            if no value is provided it will use the full summed up dataset for the region (bundesland)
        begin_date : datetime.datetime, optional
            initial date, if no value is provided it will use the first possible date
        end_date : datetime.datetime, optional
            last date, if no value is provided it will use the most recent possible date
        date_type : str, optional
            type of date to use: reported date 'date' (Meldedatum in the original dataset), or symptom date 'date_ref' (Refdatum in the original dataset)

        Returns
        -------
        :pd.DataFrame
        """
        # Set level for filter use bundesland if no landkreis is supplied else use landkreis
        level = None
        value = None
        if bundesland is not None and landkreis is None:
            level = "Bundesland"
            value = bundesland
        elif bundesland is None and landkreis is not None:
            level = "Landkreis"
            value = landkreis
        elif bundesland is not None and landkreis is not None:
            raise ValueError("bundesland and landkreis cannot be simultaneously set.")

        df = self.filter(begin_date, end_date, "AnzahlFall", date_type, level, value)
        return df

    def get_new_confirmed(
        self,
        bundesland: str = None,
        landkreis: str = None,
        begin_date: datetime.datetime = None,
        end_date: datetime.datetime = None,
        date_type: str = "date",
    ):
        """
        Retrieves all new confirmed cases daily from the Johns Hopkins University dataset as a DataFrame with datetime index.
        Can be filtered by country and state, if only a country is given all available states get summed up.

        Parameters
        ----------
        country : str, optional
            name of the country (the "Country/Region" column), can be None
        state : str, optional
            name of the state (the "Province/State" column), can be None
        begin_date : datetime.datetime, optional
            intial date for the returned data, if no value is given the first date in the dataset is used
        end_date : datetime.datetime, optional
            last date for the returned data, if no value is given the most recent date in the dataset is used

        Returns
        -------
        : pandas.DataFrame
            table with daily new confirmed and the date as index
        """
        level = None
        value = None
        if bundesland is not None and landkreis is None:
            level = "Bundesland"
            value = bundesland
        elif bundesland is None and landkreis is not None:
            level = "Landkreis"
            value = landkreis
        elif bundesland is not None and landkreis is not None:
            raise ValueError("bundesland and landkreis cannot be simultaneously set.")

        df = self.filter(
            begin_date - datetime.timedelta(days=1),
            end_date,
            "AnzahlFall",
            date_type,
            level,
            value,
        )
        # Get difference to the days beforehand
        df = (
            df.diff().drop(df.index[0]).astype(int)
        )  # Neat oneliner to also drop the first row and set the type back to int
        return df

    def get_deaths(
        self,
        bundesland: str = None,
        landkreis: str = None,
        begin_date: datetime.datetime = None,
        end_date: datetime.datetime = None,
        date_type: str = "date",
    ):
        """
        Gets all total deaths for a region as dataframe with date index. Can be filtered with multiple arguments.

        Parameters
        ----------
        bundesland : str, optional
            if no value is provided it will use the full summed up dataset for Germany
        landkreis : str, optional
            if no value is provided it will use the full summed up dataset for the region (bundesland)
        begin_date : datetime.datetime, optional
            initial date, if no value is provided it will use the first possible date
        end_date : datetime.datetime, optional
            last date, if no value is provided it will use the most recent possible date
        date_type : str, optional
            type of date to use: reported date 'date' (Meldedatum in the original dataset), or symptom date 'date_ref' (Refdatum in the original dataset)

        Returns
        -------
        :pd.DataFrame
        """
        level = None
        value = None
        if bundesland is not None and landkreis is None:
            level = "Bundesland"
            value = bundesland
        elif bundesland is None and landkreis is not None:
            level = "Landkreis"
            value = landkreis
        elif bundesland is not None and landkreis is not None:
            raise ValueError("bundesland and landkreis cannot be simultaneously set.")

        df = self.filter(
            begin_date, end_date, "AnzahlTodesfall", date_type, level, value
        )
        return df

    def get_new_deaths(
        self,
        bundesland: str = None,
        landkreis: str = None,
        begin_date: datetime.datetime = None,
        end_date: datetime.datetime = None,
        date_type: str = "date",
    ):
        """
        Retrieves all new deaths daily from the Johns Hopkins University dataset as a DataFrame with datetime index.
        Can be filtered by country and state, if only a country is given all available states get summed up.

        Parameters
        ----------
        country : str, optional
            name of the country (the "Country/Region" column), can be None
        state : str, optional
            name of the state (the "Province/State" column), can be None
        begin_date : datetime.datetime, optional
            intial date for the returned data, if no value is given the first date in the dataset is used
        end_date : datetime.datetime, optional
            last date for the returned data, if no value is given the most recent date in the dataset is used

        Returns
        -------
        : pandas.DataFrame
            table with daily new deaths and the date as index
        """

        level = None
        value = None
        if bundesland is not None and landkreis is None:
            level = "Bundesland"
            value = bundesland
        elif bundesland is None and landkreis is not None:
            level = "Landkreis"
            value = landkreis
        elif bundesland is not None and landkreis is not None:
            raise ValueError("bundesland and landkreis cannot be simultaneously set.")

        df = self.filter(
            begin_date - datetime.timedelta(days=1),
            end_date,
            "AnzahlTodesfall",
            date_type,
            level,
            value,
        )
        # Get difference to the days beforehand
        df = (
            df.diff().drop(df.index[0]).astype(int)
        )  # Neat oneliner to also drop the first row and set the type back to int
        return df

    def get_recovered(
        self,
        bundesland: str = None,
        landkreis: str = None,
        begin_date: datetime.datetime = None,
        end_date: datetime.datetime = None,
        date_type: str = "date",
    ):
        """
        Gets all total recovered cases as dataframe with date index. Can be filtered with multiple arguments.

        Parameters
        ----------
        bundesland : str, optional
            if no value is provided it will use the full summed up dataset for Germany
        landkreis : str, optional
            if no value is provided it will use the full summed up dataset for the region (bundesland)
        begin_date : datetime.datetime, optional
            initial date, if no value is provided it will use the first possible date
        end_date : datetime.datetime, optional
            last date, if no value is provided it will use the most recent possible date
        date_type : str, optional
            type of date to use: reported date 'date' (Meldedatum in the original dataset), or symptom date 'date_ref' (Refdatum in the original dataset)

        Returns
        -------
        :pd.DataFrame
        """
        # Set level for filter use bundesland if no landkreis is supplied else us landkreis
        level = None
        value = None
        if bundesland is not None and landkreis is None:
            level = "Bundesland"
            value = bundesland
        elif bundesland is None and landkreis is not None:
            level = "Landkreis"
            value = landkreis
        elif bundesland is not None and landkreis is not None:
            raise ValueError("bundesland and landkreis cannot be simultaneously set.")

        df = self.filter(begin_date, end_date, "AnzahlGenesen", date_type, level, value)
        return df

    def get_new_recovered(
        self,
        bundesland: str = None,
        landkreis: str = None,
        begin_date: datetime.datetime = None,
        end_date: datetime.datetime = None,
        date_type: str = "date",
    ):
        """
        Retrieves all new cases daily from the Johns Hopkins University dataset as a DataFrame with datetime index.
        Can be filtered by country and state, if only a country is given all available states get summed up.

        Parameters
        ----------
        country : str, optional
            name of the country (the "Country/Region" column), can be None
        state : str, optional
            name of the state (the "Province/State" column), can be None
        begin_date : datetime.datetime, optional
            intial date for the returned data, if no value is given the first date in the dataset is used
        end_date : datetime.datetime, optional
            last date for the returned data, if no value is given the most recent date in the dataset is used

        Returns
        -------
        : pandas.DataFrame
            table with daily new recovered cases and the date as index
        """
        level = None
        value = None
        if bundesland is not None:
            level = "Bundesland"
            value = bundesland
        if landkreis is not None:
            level = "Landkreis"
            value = landkreis

        df = self.filter(
            begin_date - datetime.timedelta(days=1),
            end_date,
            "AnzahlGenesen",
            date_type,
            level,
            value,
        )
        # Get difference to the days beforehand
        df = (
            df.diff().drop(df.index[0]).astype(int)
        )  # Neat oneliner to also drop the first row and set the type back to int
        return df

    def filter(
        self,
        begin_date: datetime.datetime = None,
        end_date: datetime.datetime = None,
        variable="AnzahlFall",
        date_type="date",
        level=None,
        value=None,
    ):
        """
        Filters the obtained dataset for a given time period and returns an array ONLY containing only the desired variable.

        Parameters
        ----------
        begin_date : datetime.datetime, optional
            initial date, if no value is provided it will use the first possible date
        end_date : datetime.datetime, optional
            last date, if no value is provided it will use the most recent possible date
        variable : str, optional
            type of variable to return
            possible types are:
            "AnzahlFall"      : cases (default)
            "AnzahlTodesfall" : deaths
            "AnzahlGenesen"   : recovered
        date_type : str, optional
            type of date to use: reported date 'date' (Meldedatum in the original dataset), or symptom date 'date_ref' (Refdatum in the original dataset)
        level : str, optional
            possible strings are:
                "None"       : return data from all Germany (default)
                "Bundesland" : a state
                "Landkreis"  : a region
        value : None, optional
            string of the state/region
            e.g. "Sachsen"

        Returns
        -------
        : pd.DataFrame
            array with ONLY the requested variable, in the requested range. (one dimensional)
        """
        # Input parsing
        if variable not in ["AnzahlFall", "AnzahlTodesfall", "AnzahlGenesen"]:
            raise ValueError(
                'Invalid variable. Valid options: "AnzahlFall", "AnzahlTodesfall", "AnzahlGenesen"'
            )

        if level not in ["Landkreis", "Bundesland", None]:
            raise ValueError(
                'Invalid level. Valid options: "Landkreis", "Bundesland", None'
            )

        if date_type not in ["date", "date_ref"]:
            raise ValueError('Invalid date_type. Valid options: "date", "date_ref"')

        df = self.data.sort_values(date_type)
        if begin_date is None:
            begin_date = df[date_type].iloc[0]
        if end_date is None:
            end_date = df[date_type].iloc[-1]

        if not isinstance(begin_date, datetime.datetime) and isinstance(
            end_date, datetime.datetime
        ):
            raise ValueError(
                "Invalid begin_date, end_date: has to be datetime.datetime object"
            )

        # Keeps only the relevant data
        df = self.data

        if level is not None:
            df = df[df[level] == value][[date_type, variable]]

        df_series = df.groupby(date_type)[variable].sum().cumsum()

        return df_series[begin_date:end_date]

    def filter_all_bundesland(
        self,
        begin_date: datetime.datetime = None,
        end_date: datetime.datetime = None,
        variable="AnzahlFall",
        date_type="date",
    ):
        """
        Filters the full RKI dataset

        Parameters
        ----------
        df : DataFrame
            RKI dataframe, from get_rki()
        begin_date : datetime.datetime
            initial date to return
        end_date : datetime.datetime
            last date to return
        variable : str, optional
            type of variable to return: cases ("AnzahlFall"), deaths ("AnzahlTodesfall"), recovered ("AnzahlGenesen")
        date_type : str, optional
            type of date to use: reported date 'date' (Meldedatum in the original dataset), or symptom date 'date_ref' (Refdatum in the original dataset)

        Returns
        -------
        : pd.DataFrame
            DataFrame with datetime dates as index, and all German regions (bundesländer) as columns
        """
        if variable not in ["AnzahlFall", "AnzahlTodesfall", "AnzahlGenesen"]:
            raise ValueError(
                'Invalid variable. Valid options: "AnzahlFall", "AnzahlTodesfall", "AnzahlGenesen"'
            )

        if date_type not in ["date", "date_ref"]:
            raise ValueError('Invalid date_type. Valid options: "date", "date_ref"')

        if begin_date is None:
            begin_date = self.data[date_type].iloc[0]
        if end_date is None:
            end_date = self.data[date_type].iloc[-1]

        if not isinstance(begin_date, datetime.datetime) and isinstance(
            end_date, datetime.datetime
        ):
            raise ValueError(
                "Invalid begin_date, end_date: has to be datetime.datetime object"
            )

        # Nifty, if slightly unreadable one-liner
        df = self.data
        df2 = (
            df.groupby([date_type, "Bundesland"])[variable]
            .sum()
            .reset_index()
            .pivot(index=date_type, columns="Bundesland", values=variable)
            .fillna(0)
        )

        # Returns cumsum of variable
        return df2[begin_date:end_date].cumsum()


class GOOGLE:
    """
    `Google mobility data <https://www.google.com/covid19/mobility/>`_



    """

    def __init__(self, auto_download=False):
        self.data: pd.DataFrame
        if auto_download:
            self.download_all_available_data()

    def download_all_available_data(self, url: str = None):
        """
        Attempts to download the most current data from the Google mobility report.

        Parameters
        ----------
        try_max : int, optional
            Maximum number of tries for each query. (default:10)

        Returns
        -------
        : pandas.DataFrame

        """
        if url is None:
            url = "https://www.gstatic.com/covid19/mobility/Global_Mobility_Report.csv"

        # Path to the local file where we want it in the end
        url_local = get_data_dir() + "/google_fallback.csv.gz"

        fallbacks = [
            get_data_dir() + "/google_fallback.csv.gz",
            _data_dir_fallback + "/google_fallback.csv.gz",
        ]

        # Temp sets time locale to en_US.UTF8
        lc_old = locale.getlocale(locale.LC_TIME)
        locale.setlocale(locale.LC_TIME, locale="en_US.UTF8")

        # Get last modified dates for the files
        conn = urllib.request.urlopen(url, timeout=30)
        online_file_date = datetime.datetime.strptime(
            conn.headers["last-modified"].split(",")[-1], " %d %b %Y %H:%M:%S GMT"
        )

        # Changes locale back
        locale.setlocale(locale.LC_TIME, locale=lc_old)

        try:
            current_file_date = datetime.datetime.fromtimestamp(
                os.path.getmtime(url_local)
            )
        except:
            current_file_date = datetime.datetime.fromtimestamp(2)

        # Download file and overwrite old one if it is older
        if online_file_date > current_file_date:
            log.info("Downloading new Google dataset from repository.")
            df = self.__to_iso(
                self.__download_from_source(
                    url=url, fallbacks=fallbacks, write_to=url_local
                )
            )
        else:
            log.info("Using local file since no new data is available online.")
            df = self.__to_iso(pd.read_csv(url_local, sep=",", low_memory=False))

        self.data = df

        return self.data

    def __download_from_source(self, url, fallbacks=[], write_to=None):
        """
        Private method
        Downloads one csv file from an url and converts it into a pandas dataframe. A fallback source can also be given.

        Parameters
        ----------
        url : str
            Where to download the csv file from
        fallbacks : list, optional
            List of optional fallback sources for the csv file.
        write_to : str, optional
            If provided, save the downloaded_data there. Default: None, do not write.

        Returns
        -------
        : pandas.DataFrame
            Raw data from the source url as dataframe
        """
        try:
            data = pd.read_csv(url, sep=",")
            data["country_region"] = iso_3166_convert_to_iso(
                data["country_region"]
            )  # convert before saving so we do not have to do it every time
            if write_to is not None:
                data.to_csv(write_to, sep=",", index=False, compression="infer")
        except Exception as e:
            log.info(
                f"Failed to download {url}: '{e}', trying {len(fallbacks)} fallbacks."
            )
            for fb in fallbacks:
                try:
                    data = pd.read_csv(fb, sep=",", low_memory=False)
                    # so this was successfull, make a copy
                    if write_to is not None:
                        data.to_csv(write_to, sep=",", index=False, compression="infer")
                    break
                except Exception as e:
                    continue
        log.info("Converting file to iso format, will take time, it is a huge dataset.")
        return data

    def __to_iso(self, df):
        # change columns & index
        if (
            "country_region" in df.columns
            and "sub_region_1" in df.columns
            and "sub_region_2" in df.columns
        ):
            df = df.rename(
                columns={
                    "country_region": "country",
                    "sub_region_1": "state",
                    "sub_region_2": "region",
                }
            )
        df = df.set_index(["country", "state", "region"])
        # datetime columns
        df["date"] = pd.to_datetime(df["date"])
        return df

    def get_changes(
        self,
        country: str,
        state: str = None,
        region: str = None,
        begin_date: datetime.datetime = None,
        end_date: datetime.datetime = None,
    ):
        """
        Returns a dataframe with the relative changes in mobility to a baseline, provided by google.
        They are separated into "retail and recreation", "grocery and pharmacy", "parks", "transit", "workplaces" and "residental".
        Filterable for country, state and region and date.

        Parameters
        ----------
        country : str
            Selected country for the mobility data.
        state : str, optional
            State for the selected data if no value is selected the whole country is chosen
        region : str, optional
            Region for the selected data if  no value is selected the whole region/country is chosen
        begin_date, end_date : datetime.datetime, optional
            Filter for the desired time period

        Returns
        -------
        : pandas.DataFrame
        """
        if country not in self.data.index:
            raise ValueError("Invalid country!")
        if state not in self.data.index and state is not None:
            raise ValueError("Invalid state!")
        if region not in self.data.index and region is not None:
            raise ValueError("Invalid region!")
        if begin_date is not None and isinstance(begin_date, datetime.datetime):
            raise ValueError("Invalid begin_date!")
        if end_date is not None and isinstance(end_date, datetime.datetime):
            raise ValueError("Invalid end_date!")

        # Select everything with that country
        if state is None:
            df = self.data.iloc[self.data.index.get_level_values("region").isnull()]
        else:
            df = self.data.iloc[self.data.index.get_level_values("region") == region]

        if state is None:
            df = df.iloc[df.index.get_level_values("state").isnull()]
        else:
            df = df.iloc[df.index.get_level_values("state") == state]

        df = df.iloc[df.index.get_level_values("country") == country]

        df = df.set_index("date")

        return df.drop(columns=["country_region_code"])[begin_date:end_date]

    def get_possible_counties_states_regions(self):
        """
        Can be used to obtain all different possible countries with there corresponding possible states and regions.

        Returns
        -------
        : pandas.DataFrame
        """
        return self.data.index.unique()


class RKIsituationreports:
    """
    As mentioned by Matthias Linden, the daily situation reports have more available data.
    This class retrieves this additional data from Matthias website and parses it into the format we use i.e. a datetime index.

    Interesting new data is for example ICU cases, deaths and recorded symptoms. For now one can look at the data by running

    .. code-block::

        rki_si_re = cov19.data_retrieval.RKIsituationreports(True)
        print(rki_si_re.data)

    ToDo
    -----
    Filter functions for ICU, Symptoms and maybe even daily new cases for the respective categories.

    """

    def __init__(self, auto_download=True):
        self.data: pd.DataFrame
        if auto_download:
            self.download_all_available_data()

    def download_all_available_data(self, url: str = None):
        """
        Attempts to download the most current data from Matthias Lindens website. Fallback to his github page and finaly a local copy.

        Parameters
        ----------
        url : str, optional
            Default filepath to the source

        Returns
        -------
        : pandas.DataFrame

        """
        if url is None:
            url = "http://mlinden.de/COVID19/data/latest_report.csv"

        # Path to the local fallback file
        this_dir = get_data_dir()
        fallback = this_dir + "/../data/rkisituationreport_fallback.csv.gz"

        # We can just download it every run since it is very small -> We have to do that anyways because to look at the date header
        df = self.__download_from_source(url, fallback)
        print(self.__to_iso(df))

        # Download file and overwrite old one if it is older
        self.data = df

        return self.data

    def __download_from_source(self, url, fallback=None):
        """
        Private method
        Downloads one csv file from an url and converts it into a pandas dataframe. A fallback source can also be given.

        Parameters
        ----------
        url : str
            Where to download the csv file from
        fallback : str, optional
            Fallback source for the csv file, filename of file that is located in /data/

        Returns
        -------
        : pandas.DataFrame
            Raw data from the source url as dataframe
        """

        try:
            data = pd.read_csv(url, sep=";", header=1)
        except Exception as e:
            log.info(
                "Failed to download current data 'confirmed cases', using local copy."
            )
            this_dir = get_data_dir()
            data = pd.read_csv(fallback, sep=";", header=1)
        # Save as local backup if newer
        data.to_csv(fallback, sep=";", header=1, compression="infer")
        return data

    def __to_iso(self, df):
        if "Unnamed: 0" in df.columns:
            df["date"] = pd.to_datetime(df["Unnamed: 0"])
            df = df.drop(columns="Unnamed: 0")
        df = df.set_index(["date"])
        return df<|MERGE_RESOLUTION|>--- conflicted
+++ resolved
@@ -915,12 +915,8 @@
             log.info("Using local rki data because no newer version available online.")
             for fb in fallbacks:
                 try:
-<<<<<<< HEAD
-                    df = self.__to_iso(pd.read_csv(fb, sep=","))
-=======
                     df = pd.read_csv(fb, sep=",")
                     df = self.__to_iso(df)
->>>>>>> 9cbba01e
                     if fb != url_local:
                         log.debug(f"Overwriting {url_local} from fallback.")
                         df.to_csv(url_local, compression="infer", index=False)
