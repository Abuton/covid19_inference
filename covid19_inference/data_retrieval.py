import datetime
import os

import numpy as np
import pandas as pd

import urllib, json

<<<<<<< HEAD
=======
_format_date = lambda date_py: "{}/{}/{}".format(
    date_py.month, date_py.day, str(date_py.year)[2:4]
)

>>>>>>> 1f51c57f
def _jhu_to_iso(fp_csv:str) -> pd.DataFrame:
    """Convert Johns Hopkins University dataset to nicely formatted DataFrame.

    Drops Lat/Long columns and reformats to a multi-index of (country, state).

    Parameters
    ----------
    fp_csv : string

    Returns
    -------
    : pandas.DataFrame
    """
    df = pd.read_csv(fp_csv, sep=',')
    # change columns & index
    df = df.drop(columns=['Lat', 'Long']).rename(columns={
        'Province/State': 'state',
        'Country/Region': 'country'
    })
    df = df.set_index(['country', 'state'])
    # datetime columns
    df.columns = [datetime.datetime.strptime(d, '%m/%d/%y') for d in df.columns]
    return df

def get_jhu_cdr(
        country:str, state:str,
        fp_confirmed:str='https://raw.githubusercontent.com/CSSEGISandData/COVID-19/master/csse_covid_19_data/csse_covid_19_time_series/time_series_covid19_confirmed_global.csv',
        fp_deaths:str='https://raw.githubusercontent.com/CSSEGISandData/COVID-19/master/csse_covid_19_data/csse_covid_19_time_series/time_series_covid19_deaths_global.csv',
        fp_recovered:str='https://raw.githubusercontent.com/CSSEGISandData/COVID-19/master/csse_covid_19_data/csse_covid_19_time_series/time_series_covid19_recovered_global.csv',
    ) -> pd.DataFrame:
    """Gets confirmed, deaths and recovered Johns Hopkins University dataset as a DataFrame with datetime index.

    Parameters
    ----------
    country : string
        name of the country (the "Country/Region" column), can be None if state is set
    state : string
        name of the state (the "Province/State" column), can be None if country is set
    fp_confirmed : string
        filepath or URL pointing to the original CSV of global confirmed cases
    fp_deaths : string
        filepath or URL pointing to the original CSV of global deaths
    fp_recovered : string
        filepath or URL pointing to the original CSV of global recovered cases

    Returns
    -------
    : pandas.DataFrame
    """
    # load & transform
    df_confirmed = _jhu_to_iso(fp_confirmed)
    df_deaths = _jhu_to_iso(fp_deaths)
    df_recovered = _jhu_to_iso(fp_recovered)

    # filter
    df = pd.DataFrame(columns=['date', 'confirmed', 'deaths', 'recovered']).set_index('date')
    df['confirmed'] = df_confirmed.loc[(country, state)]
    df['deaths'] = df_deaths.loc[(country, state)]
    df['recovered'] = df_recovered.loc[(country, state)]
    df.index.name = 'date'

    return df

def get_jhu_confirmed_cases():
    """
        Attempts to download the most current data from the online repository of the
        Coronavirus Visual Dashboard operated by the Johns Hopkins University
        and falls back to the backup provided with our repo if it fails.
        Only works if the module is located in the repo directory.

        Returns
        -------
        : confirmed_cases
            pandas table with confirmed cases
    """
    try:
        url = "https://raw.githubusercontent.com/CSSEGISandData/COVID-19/master/csse_covid_19_data/csse_covid_19_time_series/time_series_covid19_confirmed_global.csv"
        confirmed_cases = pd.read_csv(url, sep=",")
    except Exception as e:
        print("Failed to download current data, using local copy.")
        this_dir = os.path.dirname(__file__)
        confirmed_cases = pd.read_csv(
            this_dir + "/../data/confirmed_global_fallback_2020-04-07.csv", sep=","
        )

    return confirmed_cases

def get_jhu_deaths():
    """
        Attempts to download the most current data from the online repository of the
        Coronavirus Visual Dashboard operated by the Johns Hopkins University
        and falls back to the backup provided with our repo if it fails.
        Only works if the module is located in the repo directory.

        Returns
        -------
        : deaths
            pandas table with reported deaths
    """
    try:
        url = "https://raw.githubusercontent.com/CSSEGISandData/COVID-19/master/csse_covid_19_data/csse_covid_19_time_series/time_series_covid19_deaths_global.csv"
        deaths = pd.read_csv(url, sep=",")
    except Exception as e:
        print("Failed to download current data, using local copy.")
        this_dir = os.path.dirname(__file__)
        deaths = pd.read_csv(
            this_dir + "/../data/confirmed_global_fallback_2020-04-07.csv", sep=","
        )

    return deaths

def filter_one_country(data_df, country, begin_date, end_date):
    """
    Returns the number of cases of one country as a np.array, given a dataframe returned by `get_jhu_confirmed_cases`
    Parameters
    ----------
    data_df : pandas.dataframe
    country : string
    begin_date : datetime.datetime
    end_date: datetime.datetime

    Returns
    -------
    : array
    """
    date_formatted_begin = _format_date(begin_date)
    date_formatted_end = _format_date(end_date)

    y = data_df[(data_df['Province/State'].isnull()) & (data_df['Country/Region']==country)]

    if len(y)==1:
        cases_obs = y.loc[:,date_formatted_begin:date_formatted_end]
    elif len(y)==0:
        cases_obs = data_df[data_df['Country/Region']==country].sum().loc[date_formatted_begin:date_formatted_end]

    else:
        raise RuntimeError('Country not found: {}'.format(country))

    return np.array(cases_obs).flatten()

def get_last_date(data_df):
    last_date = data_df.columns[-1]
    month, day, year = map(int, last_date.split("/"))
    return datetime.datetime(year + 2000, month, day)

def get_rki(try_max = 10):

    '''
    Downloads Robert Koch Institute data, separated by region (landkreis)
    
    Returns
    -------
    dataframe
        dataframe containing all the RKI data from arcgis.
    
    Parameters
    ----------
    try_max : int, optional
        Maximum number of tries for each query.
    '''

    landkreise_max = 412

    #Gets all unique landkreis_id from data
    url_id = 'https://services7.arcgis.com/mOBPykOjAyBO2ZKk/ArcGIS/rest/services/RKI_COVID19/FeatureServer/0/query?where=0%3D0&objectIds=&time=&resultType=none&outFields=idLandkreis&returnIdsOnly=false&returnUniqueIdsOnly=false&returnCountOnly=false&returnDistinctValues=true&cacheHint=false&orderByFields=&groupByFieldsForStatistics=&outStatistics=&having=&resultOffset=&resultRecordCount=&sqlFormat=none&f=pjson&token='
    url = urllib.request.urlopen(url_id)
    json_data = json.loads(url.read().decode())
    n_data = len(json_data['features'])
    unique_ids = [json_data['features'][i]['attributes']['IdLandkreis'] for i in range(n_data)]

    #If the number of landkreise is smaller than landkreise_max, uses local copy (query system can behave weirdly during updates)
    if n_data >= landkreise_max:

        print('Downloading {:d} unique Landkreise. May take a while.\n'.format(n_data))

        df_keys = ['Bundesland', 'Landkreis', 'Altersgruppe', 'Geschlecht', 'AnzahlFall',
           'AnzahlTodesfall', 'Meldedatum', 'NeuerFall', 'NeuGenesen', 'AnzahlGenesen']

        df = pd.DataFrame(columns=df_keys)

        #Fills DF with data from all landkreise
        for idlandkreis in unique_ids:
            
            url_str = 'https://services7.arcgis.com/mOBPykOjAyBO2ZKk/ArcGIS/rest/services/RKI_COVID19/FeatureServer/0//query?where=IdLandkreis%3D'+ idlandkreis + '&objectIds=&time=&resultType=none&outFields=Bundesland%2C+Landkreis%2C+Altersgruppe%2C+Geschlecht%2C+AnzahlFall%2C+AnzahlTodesfall%2C+Meldedatum%2C+NeuerFall%2C+NeuGenesen%2C+AnzahlGenesen&returnIdsOnly=false&returnUniqueIdsOnly=false&returnCountOnly=false&returnDistinctValues=false&cacheHint=false&orderByFields=&groupByFieldsForStatistics=&outStatistics=&having=&resultOffset=&resultRecordCount=&sqlFormat=none&f=pjson&token='

            count_try = 0

            while count_try < try_max:
                try:
                    with urllib.request.urlopen(url_str) as url:
                        json_data = json.loads(url.read().decode())

                    n_data = len(json_data['features'])

                    if n_data > 5000:
                        raise ValueError('Query limit exceeded')

                    data_flat = [json_data['features'][i]['attributes'] for i in range(n_data)]

                    break

                except:
                    count_try += 1           

            if count_try == try_max:
                raise ValueError('Maximum limit of tries exceeded.')

            df_temp = pd.DataFrame(data_flat)
        
            #Very inneficient, but it will do
            df = pd.concat([df, df_temp], ignore_index=True)

        df['date'] = df['Meldedatum'].apply(lambda x: datetime.datetime.fromtimestamp(x/1e3))   

    else:

        print("Warning: Query returned {:d} landkreise (out of {:d}), likely being updated at the moment. Using fallback (outdated) copy.".format(n_data, landkreise_max))
        this_dir = os.path.dirname(__file__)
        df = pd.read_csv(this_dir + "/../data/rki_fallback.csv", sep=",")
        df['date'] = pd.to_datetime(df['date'], format='%d-%m-%Y')

    return df

def filter_rki(df, begin_date, end_date, variable = 'AnzahlFall', level = None, value = None):
    """Filters the RKI dataframe.
    
    Parameters
    ----------
    df : dataframe
        dataframe obtained from get_rki()
    begin_date : DateTime
        initial date to return, in 'YYYY-MM-DD'
    end_date : DateTime
        last date to return, in 'YYYY-MM-DD'
    variable : str, optional
        type of variable to return: cases ("AnzahlFall"), deaths ("AnzahlTodesfall"), recovered ("AnzahlGenesen")
    level : None, optional
        whether to return data from all Germany (None), a state ("Bundesland") or a region ("Landkreis")
    value : None, optional
        string of the state/region
    
    Returns
    -------
    np.array
        array with the requested variable, in the requested range.
    """

    #Input parsing
    if variable not in ['AnzahlFall', 'AnzahlTodesfall', 'AnzahlGenesen']:
        ValueError('Invalid variable. Valid options: "AnzahlFall", "AnzahlTodesfall", "AnzahlGenesen"')

    if level not in ['Landkreis', 'Bundesland', None]:
        ValueError('Invalid level. Valid options: "Landkreis", "Bundesland", None')

    #Keeps only the relevant data
    if level is not None:
        df = df[df[level]==value][['date', value]]

    df_series = df.groupby('date')[variable].sum().cumsum()

    return np.array(df_series[begin_date:end_date])

def filter_rki_all_bundesland(df, begin_date, end_date, variable = 'AnzahlFall'):

    """Filters the full RKI dataset     
    
    Parameters
    ----------
    df : DataFrame
        RKI dataframe, from get_rki()
    begin_date : str
        initial date to return, in 'YYYY-MM-DD'
    end_date : str
        last date to return, in 'YYYY-MM-DD'
    variable : str, optional
        type of variable to return: cases ("AnzahlFall"), deaths ("AnzahlTodesfall"), recovered ("AnzahlGenesen")
    
    Returns
    -------
    DataFrame
        DataFrame with datetime dates as index, and all German Bundesland as columns
    """   

    if variable not in ['AnzahlFall', 'AnzahlTodesfall', 'AnzahlGenesen']:
        ValueError('Invalid variable. Valid options: "AnzahlFall", "AnzahlTodesfall", "AnzahlGenesen"')

    #Nifty, if slightly unreadable one-liner
    df2 = df.groupby(['date','Bundesland'])[variable].sum().reset_index().pivot(index='date',columns='Bundesland', values=variable).fillna(0)

    #Returns cumsum of variable
    return df2[begin_date:end_date].cumsum()

def get_mobility_reports_apple(value, transportation_list, path_data = 'data/applemobilitytrends-2020-04-13.csv'):

    if not all(elem in ['walking', 'driving', 'transit']  for elem in transportation_list):
        raise ValueError('transportation_type contains elements outside of ["walking", "driving", "transit"]')

    # if transportation_type not in ['walking', 'driving', 'transit']:
    #     raise ValueError('Invalid value. Valid options: "walking", "driving", "transit"')

    df = pd.read_csv(path_data)

    series_list = []
    for transport in transportation_list:
        series = df[(df['region']==value) & (df['transportation_type']==transport)].iloc[0][3:].rename(transport)
        series_list.append(series/100)

    df2 = pd.concat(series_list,axis=1)

    df2.index = df2.index.map(datetime.datetime.fromisoformat)

    return df2
    
def get_mobility_reports_google(region, field_list, subregion=False):

    valid_fields = ['retail_and_recreation','grocery_and_pharmacy', 'parks', 'transit_stations', 'workplaces','residential']

    if not all(elem in valid_fields  for elem in field_list):
        raise ValueError('field_list contains invalid elements')


    url = 'https://raw.githubusercontent.com/vitorbaptista/google-covid19-mobility-reports/master/data/processed/mobility_reports.csv'
    df = pd.read_csv(url)

    if subregion is not False:
        series_df = df[(df['region']==region) & (df['subregion'] == subregion)]
    else:
        series_df = df[(df['region']==region) & (df['subregion'].isnull())]

    series_df = series_df.set_index('updated_at')[field_list]
    series_df.index.name = 'date'
    series_df.index = series_df.index.map(datetime.datetime.fromisoformat)
    series_df = series_df + 1

    return series_df<|MERGE_RESOLUTION|>--- conflicted
+++ resolved
@@ -6,13 +6,10 @@
 
 import urllib, json
 
-<<<<<<< HEAD
-=======
 _format_date = lambda date_py: "{}/{}/{}".format(
     date_py.month, date_py.day, str(date_py.year)[2:4]
 )
 
->>>>>>> 1f51c57f
 def _jhu_to_iso(fp_csv:str) -> pd.DataFrame:
     """Convert Johns Hopkins University dataset to nicely formatted DataFrame.
 
